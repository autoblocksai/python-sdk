--- conflicted
+++ resolved
@@ -10,14 +10,10 @@
 import pydantic
 import pytest
 
-<<<<<<< HEAD
-=======
 from autoblocks._impl.config.constants import API_ENDPOINT
 from autoblocks._impl.prompts.context import PromptExecutionContext
 from autoblocks._impl.prompts.manager import AutoblocksPromptManager
 from autoblocks._impl.prompts.renderer import TemplateRenderer
-from autoblocks._impl.testing.util import md5
->>>>>>> 9ac913a4
 from autoblocks._impl.util import AutoblocksEnvVar
 from autoblocks._impl.util import StrEnum
 from autoblocks.testing.models import BaseEvaluator
@@ -1781,7 +1777,6 @@
     assert len(httpx_mock.get_requests()) == 1
 
 
-<<<<<<< HEAD
 def test_sync_before_evaluators_hook(httpx_mock):
     expect_cli_post_request(
         httpx_mock,
@@ -1909,7 +1904,104 @@
             testCaseBody=dict(input="a"),
             testCaseOutput="a!",
             testCaseDurationMs=ANY_NUMBER,
-=======
+        ),
+    )
+    expect_cli_post_request(
+        httpx_mock,
+        path="/evals",
+        body=dict(
+            testExternalId="my-test-id",
+            testCaseHash="a",
+            evaluatorExternalId="evaluator-1",
+            score=0.1,
+            threshold=None,
+            metadata=None,
+        ),
+    )
+    expect_cli_post_request(
+        httpx_mock,
+        path="/evals",
+        body=dict(
+            testExternalId="my-test-id",
+            testCaseHash="a",
+            evaluatorExternalId="evaluator-2",
+            score=0.2,
+            threshold=None,
+            metadata=None,
+        ),
+    )
+    expect_cli_post_request(
+        httpx_mock,
+        path="/end",
+        body=dict(testExternalId="my-test-id"),
+    )
+
+    @dataclasses.dataclass
+    class BeforeEvaluatorOutput1:
+        x: float
+
+    @dataclasses.dataclass
+    class BeforeEvaluatorOutput2:
+        y: float
+
+    @dataclasses.dataclass
+    class HookResults:
+        hook1: BeforeEvaluatorOutput1
+        hook2: BeforeEvaluatorOutput2
+
+    class Evaluator1(BaseTestEvaluator):
+        id = "evaluator-1"
+
+        def evaluate_test_case(
+            self,
+            test_case: MyTestCase,
+            output: str,
+            hook_results: HookResults,
+        ) -> Evaluation:
+            return Evaluation(score=hook_results.hook1.x)
+
+    class Evaluator2(BaseTestEvaluator):
+        id = "evaluator-2"
+
+        async def evaluate_test_case(
+            self,
+            test_case: MyTestCase,
+            output: str,
+            hook_results: HookResults,
+        ) -> Evaluation:
+            await asyncio.sleep(0.1)
+            return Evaluation(score=hook_results.hook2.y)
+
+    num_times_hook_called = 0
+
+    async def before_evaluators_hook(
+        test_case: MyTestCase,
+        output: str,
+    ) -> HookResults:
+        await asyncio.sleep(0.1)
+        nonlocal num_times_hook_called
+        num_times_hook_called += 1
+        return HookResults(
+            hook1=BeforeEvaluatorOutput1(x=0.1),
+            hook2=BeforeEvaluatorOutput2(y=0.2),
+        )
+
+    run_test_suite(
+        id="my-test-id",
+        test_cases=[
+            MyTestCase(input="a"),
+        ],
+        evaluators=[
+            Evaluator1(),
+            Evaluator2(),
+        ],
+        fn=lambda test_case: test_case.input + "!",
+        before_evaluators_hook=before_evaluators_hook,
+    )
+
+    assert num_times_hook_called == 1
+
+
 @mock.patch.dict(
     os.environ,
     {
@@ -1997,21 +2089,10 @@
         path="/start",
         body=dict(
             testExternalId="my-test-id",
->>>>>>> 9ac913a4
-        ),
-    )
-    expect_cli_post_request(
-        httpx_mock,
-<<<<<<< HEAD
-        path="/evals",
-        body=dict(
-            testExternalId="my-test-id",
-            testCaseHash="a",
-            evaluatorExternalId="evaluator-1",
-            score=0.1,
-            threshold=None,
-            metadata=None,
-=======
+        ),
+    )
+    expect_cli_post_request(
+        httpx_mock,
         path="/results",
         body=dict(
             testExternalId="my-test-id",
@@ -2039,21 +2120,10 @@
                     usedAt=mock.ANY,
                 ),
             ],
->>>>>>> 9ac913a4
-        ),
-    )
-    expect_cli_post_request(
-        httpx_mock,
-<<<<<<< HEAD
-        path="/evals",
-        body=dict(
-            testExternalId="my-test-id",
-            testCaseHash="a",
-            evaluatorExternalId="evaluator-2",
-            score=0.2,
-            threshold=None,
-            metadata=None,
-=======
+        ),
+    )
+    expect_cli_post_request(
+        httpx_mock,
         path="/results",
         body=dict(
             testExternalId="my-test-id",
@@ -2069,7 +2139,6 @@
                     usedAt=mock.ANY,
                 ),
             ],
->>>>>>> 9ac913a4
         ),
     )
     expect_cli_post_request(
@@ -2078,72 +2147,6 @@
         body=dict(testExternalId="my-test-id"),
     )
 
-<<<<<<< HEAD
-    @dataclasses.dataclass
-    class BeforeEvaluatorOutput1:
-        x: float
-
-    @dataclasses.dataclass
-    class BeforeEvaluatorOutput2:
-        y: float
-
-    @dataclasses.dataclass
-    class HookResults:
-        hook1: BeforeEvaluatorOutput1
-        hook2: BeforeEvaluatorOutput2
-
-    class Evaluator1(BaseTestEvaluator):
-        id = "evaluator-1"
-
-        def evaluate_test_case(
-            self,
-            test_case: MyTestCase,
-            output: str,
-            hook_results: HookResults,
-        ) -> Evaluation:
-            return Evaluation(score=hook_results.hook1.x)
-
-    class Evaluator2(BaseTestEvaluator):
-        id = "evaluator-2"
-
-        async def evaluate_test_case(
-            self,
-            test_case: MyTestCase,
-            output: str,
-            hook_results: HookResults,
-        ) -> Evaluation:
-            await asyncio.sleep(0.1)
-            return Evaluation(score=hook_results.hook2.y)
-
-    num_times_hook_called = 0
-
-    async def before_evaluators_hook(
-        test_case: MyTestCase,
-        output: str,
-    ) -> HookResults:
-        await asyncio.sleep(0.1)
-        nonlocal num_times_hook_called
-        num_times_hook_called += 1
-        return HookResults(
-            hook1=BeforeEvaluatorOutput1(x=0.1),
-            hook2=BeforeEvaluatorOutput2(y=0.2),
-        )
-
-    run_test_suite(
-        id="my-test-id",
-        test_cases=[
-            MyTestCase(input="a"),
-        ],
-        evaluators=[
-            Evaluator1(),
-            Evaluator2(),
-        ],
-        fn=lambda test_case: test_case.input + "!",
-        before_evaluators_hook=before_evaluators_hook,
-    )
-
-    assert num_times_hook_called == 1
-=======
     test_cases = [
         MyTestCase(input="y"),
         MyTestCase(input="z"),
@@ -2156,5 +2159,4 @@
         fn=test_fn,
         # we want test cases to run in parallel to ensure context var is working correctly
         max_test_case_concurrency=len(test_cases),
-    )
->>>>>>> 9ac913a4
+    )