import dataclasses
import os
from unittest import mock

import pytest

from autoblocks._impl.config.constants import API_ENDPOINT
from autoblocks._impl.util import AutoblocksEnvVar
from autoblocks.testing.evaluators import BaseAutomaticBattle
from autoblocks.testing.evaluators import BaseHasAllSubstrings
from autoblocks.testing.evaluators import BaseIsEquals
from autoblocks.testing.evaluators import BaseIsValidJSON
from autoblocks.testing.evaluators import BaseManualBattle
from autoblocks.testing.models import BaseTestCase
from autoblocks.testing.run import run_test_suite
from tests.util import ANY_NUMBER
from tests.util import ANY_STRING
from tests.util import MOCK_CLI_SERVER_ADDRESS
from tests.util import expect_cli_post_request


@pytest.fixture(autouse=True)
def mock_cli_server_address_env_var():
    with mock.patch.dict(
        os.environ,
        {
            AutoblocksEnvVar.CLI_SERVER_ADDRESS.value: MOCK_CLI_SERVER_ADDRESS,
            AutoblocksEnvVar.API_KEY.value: "mock-api-key",
        },
    ):
        yield


@pytest.fixture(autouse=True)
def non_mocked_hosts() -> list[str]:
    return ["api.openai.com"]


@dataclasses.dataclass
class MyTestCase(BaseTestCase):
    input: str
    expected_substrings: list[str]

    def hash(self) -> str:
        return self.input


@dataclasses.dataclass
class RagasTestCase(BaseTestCase):
    question: str
    expected_answer: str

    def hash(self) -> str:
        return self.question


def test_has_all_substrings_evaluator(httpx_mock):
    expect_cli_post_request(
        httpx_mock,
        path="/start",
        body=dict(
            testExternalId="my-test-id",
            gridSearchId=None,
            gridSearchParamsCombo=None,
        ),
        json=dict(id="mock-run-id"),
    )
    expect_cli_post_request(
        httpx_mock,
        path="/results",
        body=dict(
            testExternalId="my-test-id",
            runId="mock-run-id",
            testCaseHash="hello world",
            testCaseBody=dict(input="hello world", expected_substrings=["hello", "world"]),
            testCaseOutput="hello world",
            testCaseDurationMs=ANY_NUMBER,
            testCaseRevisionUsage=None,
            testCaseHumanReviewInputFields=None,
            testCaseHumanReviewOutputFields=None,
        ),
    )
    expect_cli_post_request(
        httpx_mock,
        path="/evals",
        body=dict(
            testExternalId="my-test-id",
            runId="mock-run-id",
            testCaseHash="hello world",
            evaluatorExternalId="has-all-substrings",
            score=1,
            threshold=dict(lt=None, lte=None, gt=None, gte=1),
            metadata=dict(missing_substrings=[]),
            revisionUsage=None,
        ),
    )
    expect_cli_post_request(
        httpx_mock,
        path="/results",
        body=dict(
            testExternalId="my-test-id",
            runId="mock-run-id",
            testCaseHash="foo",
            testCaseBody=dict(input="foo", expected_substrings=["bar"]),
            testCaseOutput="foo",
            testCaseDurationMs=ANY_NUMBER,
            testCaseRevisionUsage=None,
            testCaseHumanReviewInputFields=None,
            testCaseHumanReviewOutputFields=None,
        ),
    )
    expect_cli_post_request(
        httpx_mock,
        path="/evals",
        body=dict(
            testExternalId="my-test-id",
            runId="mock-run-id",
            testCaseHash="foo",
            evaluatorExternalId="has-all-substrings",
            score=0,
            threshold=dict(lt=None, lte=None, gt=None, gte=1),
            metadata=dict(missing_substrings=["bar"]),
            revisionUsage=None,
        ),
    )
    expect_cli_post_request(
        httpx_mock,
        path="/end",
        body=dict(
            testExternalId="my-test-id",
            runId="mock-run-id",
        ),
    )

    def test_fn(test_case: MyTestCase) -> str:
        return test_case.input

    class HasAllSubstrings(BaseHasAllSubstrings[MyTestCase, str]):
        id = "has-all-substrings"

        def test_case_mapper(self, test_case: MyTestCase) -> list[str]:
            return test_case.expected_substrings

        def output_mapper(self, output: str) -> str:
            return output

    run_test_suite(
        id="my-test-id",
        test_cases=[
            MyTestCase(input="hello world", expected_substrings=["hello", "world"]),
            MyTestCase(input="foo", expected_substrings=["bar"]),
        ],
        evaluators=[
            HasAllSubstrings(),
        ],
        fn=test_fn,
        max_test_case_concurrency=1,
    )


def test_is_equals_evaluator(httpx_mock):
    expect_cli_post_request(
        httpx_mock,
        path="/start",
        body=dict(
            testExternalId="my-test-id",
            gridSearchId=None,
            gridSearchParamsCombo=None,
        ),
        json=dict(id="mock-run-id"),
    )
    expect_cli_post_request(
        httpx_mock,
        path="/results",
        body=dict(
            testExternalId="my-test-id",
            runId="mock-run-id",
            testCaseHash="hello world",
            testCaseBody=dict(input="hello world", expected_substrings=["hello", "world"]),
            testCaseOutput="hello world",
            testCaseDurationMs=ANY_NUMBER,
            testCaseRevisionUsage=None,
            testCaseHumanReviewInputFields=None,
            testCaseHumanReviewOutputFields=None,
        ),
    )
    expect_cli_post_request(
        httpx_mock,
        path="/evals",
        body=dict(
            testExternalId="my-test-id",
            testCaseHash="hello world",
            evaluatorExternalId="is-equals",
            score=1,
            threshold=dict(lt=None, lte=None, gt=None, gte=1),
            metadata=None,
            revisionUsage=None,
        ),
    )
    expect_cli_post_request(
        httpx_mock,
        path="/results",
        body=dict(
            testExternalId="my-test-id",
            testCaseHash="hi world",
            testCaseBody=dict(input="hi world", expected_substrings=["hello", "world"]),
            testCaseOutput="hello world",
            testCaseDurationMs=ANY_NUMBER,
            testCaseRevisionUsage=None,
            testCaseHumanReviewInputFields=None,
            testCaseHumanReviewOutputFields=None,
        ),
    )
    expect_cli_post_request(
        httpx_mock,
        path="/evals",
        body=dict(
            testExternalId="my-test-id",
<<<<<<< HEAD
            runId="mock-run-id",
=======
            testCaseHash="hi world",
            evaluatorExternalId="is-equals",
            score=0,
            threshold=dict(lt=None, lte=None, gt=None, gte=1),
            metadata=dict(
                expected_output="hi world",
                actual_output="hello world",
            ),
            revisionUsage=None,
        ),
    )
    expect_cli_post_request(
        httpx_mock,
        path="/end",
        body=dict(
            testExternalId="my-test-id",
        ),
    )

    def test_fn(test_case: MyTestCase) -> str:
        return "hello world"

    class IsEquals(BaseIsEquals[MyTestCase, str]):
        id = "is-equals"

        def test_case_mapper(self, test_case: MyTestCase) -> str:
            return test_case.input

        def output_mapper(self, output: str) -> str:
            return output

    run_test_suite(
        id="my-test-id",
        test_cases=[
            MyTestCase(input="hello world", expected_substrings=["hello", "world"]),
            MyTestCase(input="hi world", expected_substrings=["hello", "world"]),
        ],
        evaluators=[
            IsEquals(),
        ],
        fn=test_fn,
    )


def test_is_valid_json_evaluator(httpx_mock):
    expect_cli_post_request(
        httpx_mock,
        path="/start",
        body=dict(
            testExternalId="my-test-id",
        ),
    )
    expect_cli_post_request(
        httpx_mock,
        path="/results",
        body=dict(
            testExternalId="my-test-id",
>>>>>>> 1c51cf40
            testCaseHash="hello world",
            testCaseBody=dict(input="hello world", expected_substrings=["hello", "world"]),
            testCaseOutput="hello world",
            testCaseDurationMs=ANY_NUMBER,
            testCaseRevisionUsage=None,
            testCaseHumanReviewInputFields=None,
            testCaseHumanReviewOutputFields=None,
        ),
    )
    expect_cli_post_request(
        httpx_mock,
        path="/evals",
        body=dict(
            testExternalId="my-test-id",
            testCaseHash="hello world",
            evaluatorExternalId="is-valid-json",
            score=0,
            threshold=dict(lt=None, lte=None, gt=None, gte=1),
            metadata=dict(error="Expecting value: line 1 column 1 (char 0)"),
            revisionUsage=None,
        ),
    )
    expect_cli_post_request(
        httpx_mock,
        path="/results",
        body=dict(
            testExternalId="my-test-id",
            testCaseHash='{"hi": "world"}',
            testCaseBody=dict(input='{"hi": "world"}', expected_substrings=["hi", "world"]),
            testCaseOutput='{"hi": "world"}',
            testCaseDurationMs=ANY_NUMBER,
            testCaseRevisionUsage=None,
            testCaseHumanReviewInputFields=None,
            testCaseHumanReviewOutputFields=None,
        ),
    )
    expect_cli_post_request(
        httpx_mock,
        path="/evals",
        body=dict(
            testExternalId="my-test-id",
            testCaseHash='{"hi": "world"}',
            evaluatorExternalId="is-valid-json",
            score=1,
            threshold=dict(lt=None, lte=None, gt=None, gte=1),
            metadata=None,
            revisionUsage=None,
        ),
    )
    expect_cli_post_request(
        httpx_mock,
        path="/end",
        body=dict(
            testExternalId="my-test-id",
        ),
    )

    def test_fn(test_case: MyTestCase) -> str:
        return test_case.input

    class IsValidJSON(BaseIsValidJSON[MyTestCase, str]):
        id = "is-valid-json"

        def output_mapper(self, output: str) -> str:
            return output

    run_test_suite(
        id="my-test-id",
        test_cases=[
            MyTestCase(input="hello world", expected_substrings=["hello", "world"]),
            MyTestCase(input='{"hi": "world"}', expected_substrings=["hi", "world"]),
        ],
        evaluators=[
            IsValidJSON(),
        ],
        fn=test_fn,
        max_test_case_concurrency=1,
    )


def test_manual_battle_evaluator(httpx_mock):
    expect_cli_post_request(
        httpx_mock,
        path="/start",
        body=dict(
            testExternalId="my-test-id",
        ),
    )
    expect_cli_post_request(
        httpx_mock,
        path="/results",
        body=dict(
            testExternalId="my-test-id",
            testCaseHash="hello world",
            testCaseBody=dict(input="hello world", expected_substrings=[]),
            testCaseOutput="hello world",
            testCaseDurationMs=ANY_NUMBER,
            testCaseRevisionUsage=None,
            testCaseHumanReviewInputFields=None,
            testCaseHumanReviewOutputFields=None,
        ),
    )
    expect_cli_post_request(
        httpx_mock,
        path="/evals",
        body=dict(
            testExternalId="my-test-id",
            testCaseHash="hello world",
            evaluatorExternalId="battle",
            score=1,
            threshold=dict(lt=None, lte=None, gt=None, gte=0.5),
            metadata=dict(
                reason=ANY_STRING,
                baseline="goodbye",
                challenger="hello world",
                criteria="Choose the best greeting.",
            ),
            revisionUsage=None,
        ),
    )
    expect_cli_post_request(
        httpx_mock,
        path="/end",
        body=dict(
            testExternalId="my-test-id",
            runId="mock-run-id",
        ),
    )

    def test_fn(test_case: MyTestCase) -> str:
        return test_case.input

    class Battle(BaseManualBattle[MyTestCase, str]):
        id = "battle"
        criteria = "Choose the best greeting."

        def output_mapper(self, output: str) -> str:
            return output

        def baseline_mapper(self, test_case: MyTestCase) -> str:
            return "goodbye"

    run_test_suite(
        id="my-test-id",
        test_cases=[
            MyTestCase(input="hello world", expected_substrings=[]),
        ],
        evaluators=[
            Battle(),
        ],
        fn=test_fn,
        max_test_case_concurrency=1,
    )


def test_automatic_battle_evaluator(httpx_mock):
    expect_cli_post_request(
        httpx_mock,
        path="/start",
        body=dict(
            testExternalId="my-test-id",
            gridSearchId=None,
            gridSearchParamsCombo=None,
        ),
        json=dict(id="mock-run-id"),
    )
    expect_cli_post_request(
        httpx_mock,
        path="/results",
        body=dict(
            testExternalId="my-test-id",
            runId="mock-run-id",
            testCaseHash="hello world",
            testCaseBody=dict(input="hello world", expected_substrings=[]),
            testCaseOutput="hello world",
            testCaseDurationMs=ANY_NUMBER,
            testCaseRevisionUsage=None,
            testCaseHumanReviewInputFields=None,
            testCaseHumanReviewOutputFields=None,
        ),
    )
    httpx_mock.add_response(
        url=f"{API_ENDPOINT}/test-suites/my-test-id/test-cases/hello%20world/baseline",
        method="GET",
        status_code=200,
        json={"baseline": "goodbye"},
    )
    httpx_mock.add_response(
        url=f"{API_ENDPOINT}/test-suites/my-test-id/test-cases/hello%20world/baseline",
        method="POST",
        status_code=200,
        match_json={"baseline": "hello world"},
    )
    expect_cli_post_request(
        httpx_mock,
        path="/evals",
        body=dict(
            testExternalId="my-test-id",
            runId="mock-run-id",
            testCaseHash="hello world",
            evaluatorExternalId="battle",
            score=1,
            threshold=dict(lt=None, lte=None, gt=None, gte=0.5),
            metadata=dict(
                reason=ANY_STRING,
                baseline="goodbye",
                challenger="hello world",
                criteria="Choose the best greeting.",
            ),
            revisionUsage=None,
        ),
    )
    expect_cli_post_request(
        httpx_mock,
        path="/end",
        body=dict(
            testExternalId="my-test-id",
            runId="mock-run-id",
        ),
    )

    def test_fn(test_case: MyTestCase) -> str:
        return test_case.input

    class Battle(BaseAutomaticBattle[MyTestCase, str]):
        id = "battle"
        criteria = "Choose the best greeting."

        def output_mapper(self, output: str) -> str:
            return output

    run_test_suite(
        id="my-test-id",
        test_cases=[
            MyTestCase(input="hello world", expected_substrings=[]),
        ],
        evaluators=[
            Battle(),
        ],
        fn=test_fn,
        max_test_case_concurrency=1,
    )<|MERGE_RESOLUTION|>--- conflicted
+++ resolved
@@ -164,17 +164,13 @@
         path="/start",
         body=dict(
             testExternalId="my-test-id",
-            gridSearchId=None,
-            gridSearchParamsCombo=None,
-        ),
-        json=dict(id="mock-run-id"),
-    )
-    expect_cli_post_request(
-        httpx_mock,
-        path="/results",
-        body=dict(
-            testExternalId="my-test-id",
-            runId="mock-run-id",
+        ),
+    )
+    expect_cli_post_request(
+        httpx_mock,
+        path="/results",
+        body=dict(
+            testExternalId="my-test-id",
             testCaseHash="hello world",
             testCaseBody=dict(input="hello world", expected_substrings=["hello", "world"]),
             testCaseOutput="hello world",
@@ -216,9 +212,6 @@
         path="/evals",
         body=dict(
             testExternalId="my-test-id",
-<<<<<<< HEAD
-            runId="mock-run-id",
-=======
             testCaseHash="hi world",
             evaluatorExternalId="is-equals",
             score=0,
@@ -276,7 +269,6 @@
         path="/results",
         body=dict(
             testExternalId="my-test-id",
->>>>>>> 1c51cf40
             testCaseHash="hello world",
             testCaseBody=dict(input="hello world", expected_substrings=["hello", "world"]),
             testCaseOutput="hello world",
@@ -363,13 +355,17 @@
         path="/start",
         body=dict(
             testExternalId="my-test-id",
-        ),
-    )
-    expect_cli_post_request(
-        httpx_mock,
-        path="/results",
-        body=dict(
-            testExternalId="my-test-id",
+            gridSearchId=None,
+            gridSearchParamsCombo=None,
+        ),
+        json=dict(id="mock-run-id"),
+    )
+    expect_cli_post_request(
+        httpx_mock,
+        path="/results",
+        body=dict(
+            testExternalId="my-test-id",
+            runId="mock-run-id",
             testCaseHash="hello world",
             testCaseBody=dict(input="hello world", expected_substrings=[]),
             testCaseOutput="hello world",
@@ -384,6 +380,7 @@
         path="/evals",
         body=dict(
             testExternalId="my-test-id",
+            runId="mock-run-id",
             testCaseHash="hello world",
             evaluatorExternalId="battle",
             score=1,
