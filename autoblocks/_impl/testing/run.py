import asyncio
import contextvars
import dataclasses
import functools
import inspect
import logging
import os
import time
import traceback
from typing import Any
from typing import Awaitable
from typing import Callable
from typing import Optional
from typing import Sequence
from typing import Tuple
from typing import Union
from typing import overload

from httpx import HTTPStatusError
from httpx import Response

from autoblocks._impl import global_state
from autoblocks._impl.context_vars import TestCaseRunContext
from autoblocks._impl.context_vars import get_test_case_revision_usage
from autoblocks._impl.context_vars import test_case_run_context_var
from autoblocks._impl.testing.models import BaseTestCase
from autoblocks._impl.testing.models import BaseTestEvaluator
from autoblocks._impl.testing.models import TestCaseContext
from autoblocks._impl.testing.models import TestCaseType
from autoblocks._impl.testing.util import serialize
from autoblocks._impl.testing.util import serialize_test_case
from autoblocks._impl.testing.util import yield_test_case_contexts_from_test_cases
from autoblocks._impl.util import AutoblocksEnvVar
from autoblocks._impl.util import all_settled
from autoblocks.tracer import flush

log = logging.getLogger(__name__)

test_case_semaphore_registry: dict[str, asyncio.Semaphore] = {}  # test_id -> semaphore
evaluator_semaphore_registry: dict[str, dict[str, asyncio.Semaphore]] = {}  # test_id -> evaluator_id -> semaphore

DEFAULT_MAX_TEST_CASE_CONCURRENCY = 10


def cli() -> str:
    """
    Returns the CLI server address, which is required to send results and errors to the CLI.
    """
    cli_server_address = AutoblocksEnvVar.CLI_SERVER_ADDRESS.get()
    if not cli_server_address:
        raise RuntimeError(
            "Autoblocks tests must be run within the context of the testing CLI.\n"
            "Make sure you are running your test command with:\n"
            "$ npx autoblocks testing exec -- <your test command>"
        )
    return cli_server_address


async def post_to_cli(
    path: str,
    json: dict[str, Any],
) -> Response:
    return await global_state.http_client().post(
        f"{cli()}{path}",
        json=json,
        timeout=15,  # seconds
    )


async def send_error(
    test_id: str,
    test_case_hash: Optional[str],
    evaluator_id: Optional[str],
    error: Exception,
) -> None:
    await post_to_cli(
        "/errors",
        json=dict(
            testExternalId=test_id,
            testCaseHash=test_case_hash,
            evaluatorExternalId=evaluator_id,
            error=dict(
                name=type(error).__name__,
                message=str(error),
                stacktrace=traceback.format_exc(),
            ),
        ),
    )


async def run_evaluator_unsafe(
    test_id: str,
    test_case_ctx: TestCaseContext[TestCaseType],
    output: Any,
    hook_results: Any,
    evaluator: BaseTestEvaluator,
) -> None:
    """
    This is suffixed with _unsafe because it doesn't handle exceptions.
    Its caller will catch and handle all exceptions.
    """
    async with evaluator_semaphore_registry[test_id][evaluator.id]:
        if hook_results is not None:
            kwargs = dict(hook_results=hook_results)
        else:
            kwargs = dict()

        if inspect.iscoroutinefunction(evaluator.evaluate_test_case):
            evaluation = await evaluator.evaluate_test_case(test_case_ctx.test_case, output, **kwargs)
        else:
            ctx = contextvars.copy_context()
            evaluation = await global_state.event_loop().run_in_executor(
                None,
                ctx.run,
                functools.partial(
                    evaluator.evaluate_test_case,
                    test_case_ctx.test_case,
                    output,
                    **kwargs,
                ),
            )

    if evaluation is None:
        return

    await post_to_cli(
        "/evals",
        json=dict(
            testExternalId=test_id,
            testCaseHash=test_case_ctx.hash(),
            evaluatorExternalId=evaluator.id,
            score=evaluation.score,
            threshold=dataclasses.asdict(evaluation.threshold) if evaluation.threshold else None,
            metadata=evaluation.metadata,
        ),
    )


async def run_evaluator(
    test_id: str,
    test_case_ctx: TestCaseContext[TestCaseType],
    output: Any,
    hook_results: Any,
    evaluator: BaseTestEvaluator,
) -> None:
    try:
        await run_evaluator_unsafe(
            test_id=test_id,
            test_case_ctx=test_case_ctx,
            output=output,
            hook_results=hook_results,
            evaluator=evaluator,
        )
    except Exception as err:
        await send_error(
            test_id=test_id,
            test_case_hash=test_case_ctx.hash(),
            evaluator_id=evaluator.id,
            error=err,
        )


async def run_test_case_unsafe(
    test_id: str,
    test_case_ctx: TestCaseContext[TestCaseType],
    fn: Union[Callable[[TestCaseType], Any], Callable[[TestCaseType], Awaitable[Any]]],
    before_evaluators_hook: Optional[Callable[[TestCaseType, Any], Any]],
) -> Tuple[Any, Any]:
    """
    This is suffixed with _unsafe because it doesn't handle exceptions.
    Its caller will catch and handle all exceptions.
    """
    async with test_case_semaphore_registry[test_id]:
        # NOTE: This should be _inside_ the `async with` block to ensure we don't start the
        # timer until the semaphore is acquired.
        start_time = time.perf_counter()

        if inspect.iscoroutinefunction(fn):
            output = await fn(test_case_ctx.test_case)
        else:
            ctx = contextvars.copy_context()
            output = await global_state.event_loop().run_in_executor(
                None,
                ctx.run,
                fn,
                test_case_ctx.test_case,
            )

<<<<<<< HEAD
        # Run the before-evaluators hook if provided.
        # Note we run this within the test case semaphore so that
        # max_test_case_concurrency applies to both fn + before_evaluators_hook.
        hook_results = None
        if before_evaluators_hook:
            if inspect.iscoroutinefunction(before_evaluators_hook):
                hook_results = await before_evaluators_hook(
                    test_case_ctx.test_case,
                    output,
                )
            else:
                ctx = contextvars.copy_context()
                hook_results = await global_state.event_loop().run_in_executor(
                    None,
                    ctx.run,
                    before_evaluators_hook,
                    test_case_ctx.test_case,
                    output,
                )
=======
    # Revision usage is collected throughout a test case's run
    revision_usage = get_test_case_revision_usage()
>>>>>>> 9ac913a4

    # Flush the logs before we send the result, since the CLI
    # accumulates the events and sends them as a batch along
    # with the result.
    flush()

    await post_to_cli(
        "/results",
        json=dict(
            testExternalId=test_id,
            testCaseHash=test_case_ctx.hash(),
            testCaseBody=serialize_test_case(test_case_ctx.test_case),
            testCaseOutput=serialize(output),
            testCaseDurationMs=(time.perf_counter() - start_time) * 1000,
            testCaseRevisionUsage=[usage.serialize() for usage in revision_usage] if revision_usage else None,
        ),
    )
    return output, hook_results


async def run_test_case(
    test_id: str,
    test_case_ctx: TestCaseContext[TestCaseType],
    evaluators: Sequence[BaseTestEvaluator],
    fn: Union[Callable[[TestCaseType], Any], Callable[[TestCaseType], Awaitable[Any]]],
    before_evaluators_hook: Optional[Callable[[TestCaseType, Any], Any]],
) -> None:
    reset_token = test_case_run_context_var.set(
        TestCaseRunContext(
            test_id=test_id,
            test_case_hash=test_case_ctx.hash(),
        ),
    )
    try:
        output, hook_results = await run_test_case_unsafe(
            test_id=test_id,
            test_case_ctx=test_case_ctx,
            fn=fn,
            before_evaluators_hook=before_evaluators_hook,
        )
    except Exception as err:
        await send_error(
            test_id=test_id,
            test_case_hash=test_case_ctx.hash(),
            evaluator_id=None,
            error=err,
        )
        return
    finally:
        test_case_run_context_var.reset(reset_token)

    try:
        await all_settled(
            [
                run_evaluator(
                    test_id=test_id,
                    test_case_ctx=test_case_ctx,
                    output=output,
                    hook_results=hook_results,
                    evaluator=evaluator,
                )
                for evaluator in evaluators
            ],
        )
    except Exception as err:
        await send_error(
            test_id=test_id,
            test_case_hash=test_case_ctx.hash(),
            evaluator_id=None,
            error=err,
        )


def validate_test_suite_inputs(
    test_id: str,
    test_cases: Sequence[TestCaseType],
    evaluators: Sequence[BaseTestEvaluator],
) -> None:
    assert test_cases, f"[{test_id}] No test cases provided."
    for test_case in test_cases:
        assert isinstance(
            test_case,
            BaseTestCase,
        ), f"[{test_id}] Test case {test_case} does not implement {BaseTestCase.__name__}."
    for evaluator in evaluators:
        assert isinstance(
            evaluator,
            BaseTestEvaluator,
        ), f"[{test_id}] Evaluator {evaluator} does not implement {BaseTestEvaluator.__name__}."


async def send_info_for_alignment_mode(
    test_id: str,
    test_cases: Sequence[TestCaseType],
    caller_filepath: Optional[str],
) -> None:
    """
    Notifies the CLI with metadata about this test suite when running in "alignment mode",
    i.e. npx autoblocks testing align -- <cmd>
    """
    # Double check this is the correct test suite
    assert AutoblocksEnvVar.ALIGN_TEST_EXTERNAL_ID.get() == test_id

    # Tells the CLI what it needs to know about this test suite
    await post_to_cli(
        "/info",
        json=dict(
            language="python",
            runTestSuiteCalledFromDirectory=os.path.dirname(caller_filepath) if caller_filepath else None,
            testCaseHashes=[test_case.hash() for test_case in test_cases],
        ),
    )


def filter_test_cases_for_alignment_mode(
    test_id: str,
    test_cases: Sequence[TestCaseType],
) -> Sequence[TestCaseType]:
    """
    A test suite is in "alignment mode" if the user has started an "alignment session" via the CLI:

    $ npx autoblocks testing align --test-suite-id <test-suite-id> -- <cmd>

    This starts an interactive CLI where single test cases from the suite are run through `fn`,
    and the user then provides feedback on the output. This function checks for the environment
    variables that the CLI sets during an alignment session and filters the test cases accordingly.
    """
    # Double check this is the correct test suite
    assert AutoblocksEnvVar.ALIGN_TEST_EXTERNAL_ID.get() == test_id

    align_test_case_hash = AutoblocksEnvVar.ALIGN_TEST_CASE_HASH.get()
    if not align_test_case_hash:
        # The first time a test suite is run in alignment mode, the CLI will not provide a test case hash,
        # so we run the first one. On subsequent runs, the CLI will provide a test case hash since it
        # will have then received the /info request with the list of test case hashes.
        return [test_cases[0]]

    # Only run the selected test case
    return [test_case for test_case in test_cases if test_case.hash() == align_test_case_hash]


async def async_run_test_suite(
    test_id: str,
    test_cases: Sequence[TestCaseType],
    evaluators: Sequence[BaseTestEvaluator],
    fn: Union[Callable[[TestCaseType], Any], Callable[[TestCaseType], Awaitable[Any]]],
    before_evaluators_hook: Optional[Callable[[TestCaseType, Any], Any]],
    max_test_case_concurrency: int,
    caller_filepath: Optional[str],
) -> None:
    # Handle alignment mode
    align_test_id = AutoblocksEnvVar.ALIGN_TEST_EXTERNAL_ID.get()
    if align_test_id:
        if align_test_id != test_id:
            # Not the test suite in alignment mode
            return

        await send_info_for_alignment_mode(
            test_id=test_id,
            test_cases=test_cases,
            caller_filepath=caller_filepath,
        )
        test_cases = filter_test_cases_for_alignment_mode(
            test_id=test_id,
            test_cases=test_cases,
        )

    try:
        validate_test_suite_inputs(
            test_id=test_id,
            test_cases=test_cases,
            evaluators=evaluators,
        )
    except Exception as err:
        await send_error(
            test_id=test_id,
            test_case_hash=None,
            evaluator_id=None,
            error=err,
        )
        return

    # Initialize the semaphore registries
    test_case_semaphore_registry[test_id] = asyncio.Semaphore(max_test_case_concurrency)
    evaluator_semaphore_registry[test_id] = {
        evaluator.id: asyncio.Semaphore(evaluator.max_concurrency) for evaluator in evaluators
    }

    start_resp = await post_to_cli(
        "/start",
        json=dict(testExternalId=test_id),
    )
    try:
        start_resp.raise_for_status()
    except HTTPStatusError:
        # Don't allow the run to continue if /start failed, since all subsequent
        # requests will fail if the CLI was not able to start the run.
        # Also note we don't need to send_error here, since the CLI will
        # have reported the HTTP error itself.
        return

    try:
        await all_settled(
            [
                run_test_case(
                    test_id=test_id,
                    test_case_ctx=test_case_ctx,
                    evaluators=evaluators,
                    fn=fn,
                    before_evaluators_hook=before_evaluators_hook,
                )
                for test_case_ctx in yield_test_case_contexts_from_test_cases(test_cases)
            ],
        )
    except Exception as err:
        await send_error(
            test_id=test_id,
            test_case_hash=None,
            evaluator_id=None,
            error=err,
        )

    await post_to_cli(
        "/end",
        json=dict(testExternalId=test_id),
    )


# Sync fn
@overload
def run_test_suite(
    id: str,
    test_cases: Sequence[TestCaseType],
    evaluators: Sequence[BaseTestEvaluator],
    fn: Callable[[TestCaseType], Any],
    max_test_case_concurrency: int = DEFAULT_MAX_TEST_CASE_CONCURRENCY,
    before_evaluators_hook: Optional[Callable[[TestCaseType, Any], Any]] = None,
) -> None: ...


# Async fn
@overload
def run_test_suite(
    id: str,
    test_cases: Sequence[TestCaseType],
    evaluators: Sequence[BaseTestEvaluator],
    fn: Callable[[TestCaseType], Awaitable[Any]],
    max_test_case_concurrency: int = DEFAULT_MAX_TEST_CASE_CONCURRENCY,
    before_evaluators_hook: Optional[Callable[[TestCaseType, Any], Any]] = None,
) -> None: ...


def run_test_suite(
    id: str,
    test_cases: Sequence[TestCaseType],
    evaluators: Sequence[BaseTestEvaluator],
    fn: Union[Callable[[TestCaseType], Any], Callable[[TestCaseType], Awaitable[Any]]],
    # How many test cases to run concurrently
    max_test_case_concurrency: int = DEFAULT_MAX_TEST_CASE_CONCURRENCY,
    before_evaluators_hook: Optional[Callable[[TestCaseType, Any], Any]] = None,
) -> None:
    global_state.init()

    # Get the caller's filepath. Used in alignment mode to know where the test suite is located.
    try:
        caller_filepath = inspect.stack()[1].filename
    except Exception:
        caller_filepath = None

    asyncio.run_coroutine_threadsafe(
        async_run_test_suite(
            test_id=id,
            test_cases=test_cases,
            evaluators=evaluators,
            fn=fn,
            before_evaluators_hook=before_evaluators_hook,
            max_test_case_concurrency=max_test_case_concurrency,
            caller_filepath=caller_filepath,
        ),
        global_state.event_loop(),
    ).result()<|MERGE_RESOLUTION|>--- conflicted
+++ resolved
@@ -186,7 +186,6 @@
                 test_case_ctx.test_case,
             )
 
-<<<<<<< HEAD
         # Run the before-evaluators hook if provided.
         # Note we run this within the test case semaphore so that
         # max_test_case_concurrency applies to both fn + before_evaluators_hook.
@@ -206,15 +205,14 @@
                     test_case_ctx.test_case,
                     output,
                 )
-=======
-    # Revision usage is collected throughout a test case's run
-    revision_usage = get_test_case_revision_usage()
->>>>>>> 9ac913a4
 
     # Flush the logs before we send the result, since the CLI
     # accumulates the events and sends them as a batch along
     # with the result.
     flush()
+
+    # Revision usage is collected throughout a test case's run
+    revision_usage = get_test_case_revision_usage()
 
     await post_to_cli(
         "/results",
