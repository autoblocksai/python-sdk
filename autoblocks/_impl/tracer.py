--- conflicted
+++ resolved
@@ -212,12 +212,9 @@
         parent_span_id: Optional[str] = None,
         timestamp: Optional[str] = None,
         properties: Optional[Dict] = None,
-<<<<<<< HEAD
         evaluators: List[BaseEventEvaluator] = [],
         max_evaluator_concurrency: int = 5,
-=======
         prompt_tracking: Optional[Dict] = None,
->>>>>>> 38853826
     ) -> SendEventResponse:
         """
         Sends an event to the Autoblocks ingestion API.
@@ -234,12 +231,9 @@
                     parent_span_id=parent_span_id,
                     timestamp=timestamp,
                     properties=properties,
-<<<<<<< HEAD
                     evaluators=evaluators,
                     max_evaluator_concurrency=max_evaluator_concurrency,
-=======
                     prompt_tracking=prompt_tracking,
->>>>>>> 38853826
                 ),
                 global_state.event_loop(),
             )
